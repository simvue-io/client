--- conflicted
+++ resolved
@@ -1,9 +1,5 @@
 import json
 import os
-<<<<<<< HEAD
-import pickle
-=======
->>>>>>> d245e2f2
 from concurrent.futures import ProcessPoolExecutor
 
 import requests
