--- conflicted
+++ resolved
@@ -20,11 +20,7 @@
 from .factory import Simvue
 from .models import RunInput
 from .serialization import Serializer
-<<<<<<< HEAD
-from .utilities import get_auth, get_expiry, print_nice, skip_if_failed
-=======
-from .utilities import get_auth, get_expiry
->>>>>>> b145006a
+from .utilities import get_auth, get_expiry, skip_if_failed
 from .worker import Worker
 
 INIT_MISSING = "initialize a run using init() first"
