import datetime
import hashlib
import logging
import mimetypes
import os
import re
import multiprocessing
import socket
import subprocess
import sys
import time as tm
import platform
import uuid
import typing

from .worker import Worker
from .simvue import Simvue
from .serialization import Serializer
from .models import RunInput
from .utilities import get_auth, get_expiry
from .executor import Executor
from pydantic import ValidationError

INIT_MISSING = 'initialize a run using init() first'
QUEUE_SIZE = 10000
CHECKSUM_BLOCK_SIZE = 4096
UPLOAD_TIMEOUT = 30

logger = logging.getLogger(__name__)

def compare_alerts(first, second):
    """
    """
    for key in ('name', 'description', 'source', 'frequency', 'notification'):
        if key in first and key in second:
            if not first[key]:
                continue

            if first[key] != second[key]:
                return False

    if 'alerts' in first and 'alerts' in second:
        for key in ('rule', 'window', 'metric', 'threshold', 'range_low', 'range_high'):
            if key in first['alerts'] and key in second['alerts']:
                if not first[key]:
                    continue

                if first['alerts'][key] != second['alerts']['key']:
                    return False

    return True

def walk_through_files(path):
    for (dirpath, _, filenames) in os.walk(path):
        for filename in filenames:
            yield os.path.join(dirpath, filename)

def get_cpu_info():
    """
    Get CPU info
    """
    model_name = ''
    arch = ''

    try:
        info = subprocess.check_output('lscpu').decode().strip()
        for line in info.split('\n'):
            if 'Model name' in line:
                model_name = line.split(':')[1].strip()
            if 'Architecture' in line:
                arch = line.split(':')[1].strip()
    except:
        # TODO: Try /proc/cpuinfo
        pass

    if arch == '':
        arch = platform.machine()

    if model_name == '':
        try:
            info = subprocess.check_output(['sysctl', 'machdep.cpu.brand_string']).decode().strip()
            if 'machdep.cpu.brand_string:' in info:
                 model_name = info.split('machdep.cpu.brand_string: ')[1]
        except:
            pass
        
    return model_name, arch


def get_gpu_info():
    """
    Get GPU info
    """
    try:
        output = subprocess.check_output(["nvidia-smi",
                                          "--query-gpu=name,driver_version",
                                          "--format=csv"])
        lines = output.split(b'\n')
        tokens = lines[1].split(b', ')
    except:
        return {'name': '', 'driver_version': ''}

    return {'name': tokens[0].decode(), 'driver_version': tokens[1].decode()}


def get_system():
    """
    Get system details
    """
    cpu = get_cpu_info()
    gpu = get_gpu_info()

    system = {}
    system['cwd'] = os.getcwd()
    system['hostname'] = socket.gethostname()
    system['pythonversion'] = (f"{sys.version_info.major}."
                               f"{sys.version_info.minor}."
                               f"{sys.version_info.micro}")
    system['platform'] = {}
    system['platform']['system'] = platform.system()
    system['platform']['release'] = platform.release()
    system['platform']['version'] = platform.version()
    system['cpu'] = {}
    system['cpu']['arch'] = cpu[1]
    system['cpu']['processor'] = cpu[0]
    system['gpu'] = {}
    system['gpu']['name'] = gpu['name']
    system['gpu']['driver'] = gpu['driver_version']

    return system


def calculate_sha256(filename, is_file):
    """
    Calculate sha256 checksum of the specified file
    """
    sha256_hash = hashlib.sha256()
    if is_file:
        try:
            with open(filename, "rb") as fd:
                for byte_block in iter(lambda: fd.read(CHECKSUM_BLOCK_SIZE), b""):
                    sha256_hash.update(byte_block)
                return sha256_hash.hexdigest()
        except:
            pass
    else:
        if isinstance(filename, str):
            sha256_hash.update(bytes(filename, 'utf-8'))
        else:
            sha256_hash.update(bytes(filename))
        return sha256_hash.hexdigest()

    return None


def validate_timestamp(timestamp):
    """
    Validate a user-provided timestamp
    """
    try:
        datetime.datetime.strptime(timestamp, '%Y-%m-%d %H:%M:%S.%f')
    except ValueError:
        return False

    return True


class Run(object):
    """
    Track simulation details based on token and URL
    """
    def __init__(self, mode='online'):
        self._uuid = str(uuid.uuid4())
        self._mode = mode
        self._name = None
        self._executor = Executor(self)
        self._id = None
        self._suppress_errors = False
        self._queue_blocking = False
        self._status = None
        self._upload_time_log = None
        self._upload_time_event = None
        self._data = []
        self._events = []
        self._step = 0
        self._queue_size = QUEUE_SIZE
        self._metrics_queue = None
        self._events_queue = None
        self._active = False
        self._url, self._token = get_auth()
        self._headers = {"Authorization": f"Bearer {self._token}"}
        self._simvue = None
        self._pid = 0
        self._resources_metrics_interval = 30
        self._shutdown_event = None
        self._storage_id = None

    def __enter__(self):
        return self

    def __exit__(self, type, value, traceback):
        self._executor.wait_for_completion()
        identifier = self._id
        logger.debug('Automatically closing run %s in status %s', identifier, self._status)

        if (self._id or self._mode == 'offline') and self._status == 'running':
            if self._shutdown_event is not None:
                self._shutdown_event.set()
            if not type:
                self.set_status('completed')
            else:
                if self._active:
                    self.log_event(f"{type.__name__}: {value}")
                if type.__name__ in ('KeyboardInterrupt') and self._active:
                    self.set_status('terminated')
                else:
                    if traceback and self._active:
                        self.log_event(f"Traceback: {traceback}")
                        self.set_status('failed')
        
        if (_non_zero := self.executor.exit_status):
            logger.error(f"Simvue process executor terminated with non-zero exit status {_non_zero}")
            sys.exit(_non_zero)

    def _check_token(self):
        """
        Check if token is valid
        """
        if self._mode == 'online' and tm.time() - get_expiry(self._token) > 0:
            self._error('token has expired or is invalid')

    def _start(self, reconnect=False):
        """
        Start a run
        """
        if self._mode == 'disabled':
            return True
        
        if self._mode != 'offline':
            self._uuid = 'notused'
            
        logger.debug('Starting run')

        self._check_token()

        data = {'status': self._status}
        data['id'] = self._id

        if reconnect:
            data['system'] = get_system()

            if not self._simvue.update(data):
                return False

        self._start_time = tm.time()

        if self._pid == 0:
            self._pid = os.getpid()

        self._metrics_queue = multiprocessing.Manager().Queue(maxsize=self._queue_size)
        self._events_queue = multiprocessing.Manager().Queue(maxsize=self._queue_size)
        self._shutdown_event = multiprocessing.Manager().Event()
        self._worker = Worker(self._metrics_queue,
                              self._events_queue,
                              self._shutdown_event,
                              self._uuid,
                              self._name,
                              self._id,
                              self._url,
                              self._headers,
                              self._mode,
                              self._pid,
                              self._resources_metrics_interval)

        if multiprocessing.current_process()._parent_pid is None:
            self._worker.start()

        self._active = True

    def _error(self, message):
        """
        Raise an exception if necessary and log error
        """
        if not self._suppress_errors:
            raise RuntimeError(message)
        else:
            logger.error(message)

    def init(self, name=None, metadata={}, tags=[], description=None, folder='/', running=True, ttl=-1):
        """
        Initialise a run
        """
        if self._mode not in ('online', 'offline', 'disabled'):
            self._error('invalid mode specified, must be online, offline or disabled')

        if self._mode == 'disabled':
            return True

        if not self._token or not self._url:
            self._error('Unable to get URL and token from environment variables or config file')

        if name:
            if not re.match(r'^[a-zA-Z0-9\-\_\s\/\.:]+$', name):
                self._error('specified name is invalid')

        self._name = name

        if running:
            self._status = 'running'
        else:
            self._status = 'created'

        data = {'metadata': metadata,
                'tags': tags,
                'system': {'cpu': {},
                           'gpu': {},
                           'platform': {}},
                'status': self._status,
                'ttl': ttl}

        if name:
            data['name'] = name

        if description:
            data['description'] = description

        data['folder'] = folder

        if self._status == 'running':
            data['system'] = get_system()
        elif self._status == 'created':
            del data['system']

        self._check_token()

        # compare with pydantic RunInput model
        try:
            RunInput(**data)
        except ValidationError as err:
            self._error(err)

        self._simvue = Simvue(self._name, self._uuid, self._mode, self._suppress_errors)
        name, self._id = self._simvue.create_run(data)

        if not name:
            return False
        elif name is not True:
            self._name = name

        if self._status == 'running':
            self._start()
        return True

 def add_process(self,
        identifier: str,
        *cmd_args,
        executable: typing.Optional[str]= None,
        script: typing.Optional[str]= None,
        input_file: typing.Optional[str]= None,
<<<<<<< HEAD
        print_stdout: bool = False,
        completion_callback: typing.Optional[typing.Callable]=None,
        env: typing.Optional[typing.Dict[str, str]]=None,
=======
        completion_callback: typing.Optional[typing.Callable[[int, int, str], None]]=None,
>>>>>>> 1068d128
        **cmd_kwargs
    ) -> None:
        """Add a process to be executed to the executor.

        This process can take many forms, for example a be a set of positional arguments:

        ```python
        executor.add_process("my_process", "ls", "-ltr")
        ```

        Provide explicitly the components of the command:

        ```python
        executor.add_process("my_process", executable="bash", debug=True, c="return 1")
        executor.add_process("my_process", executable="bash", script="my_script.sh", input="parameters.dat")
        ```

        or a mixture of both. In the latter case arguments which are not 'executable', 'script', 'input'
        are taken to be options to the command, for flags `flag=True` can be used to set the option and
        for options taking values `option=value`.

        When the process has completed if a function has been provided for the `completion_callback` argument
        this will be called, this callback is expected to take the following form:

        ```python
        def callback_function(status_code: int, std_out: str, std_err: str) -> None:
            ...
        ```

        Parameters
        ----------
        identifier : str
            A unique identifier for this process
        executable : str | None, optional
            the main executable for the command, if not specified this is taken to be the first
            positional argument, by default None
        *positional_arguments
            all other positional arguments are taken to be part of the command to execute
        script : str | None, optional
            the script to run, note this only work if the script is not an option, if this is the case
            you should provide it as such and perform the upload manually, by default None
        input_file : str | None, optional
            the input file to run, note this only work if the input file is not an option, if this is the case
            you should provide it as such and perform the upload manually, by default None
<<<<<<< HEAD
        print_stdout : bool, optional
            print output of command to the terminal, default is False
        completion_callback : typing.Callable | None, optional
            callback to run when process terminates
        env : typing.Dict[str, str], optional
            environment variables for process
=======
        completion_callback : typing.Callable | None, optional
            callback to run when process terminates
>>>>>>> 1068d128
        **kwargs
            all other keyword arguments are interpreted as options to the command
        """
        _cmd_list: typing.List[str] = []
        _pos_args = list(cmd_args)

        # Assemble the command for saving to metadata as string
        if executable:
            _cmd_list += [executable]
        else:
            _cmd_list += [_pos_args[0]]
            executable = _pos_args[0]
            _pos_args.pop(0)

        for kwarg, val in cmd_kwargs.items():
            if len(kwarg) == 1:
                if isinstance(val, bool) and val:
                    _cmd_list += [f"-{kwarg}"]
                else:
                    _cmd_list += [f"-{kwarg}{(' '+val) if val else ''}"]
            else:
                if isinstance(val, bool) and val:
                    _cmd_list += [f"--{kwarg}"]
                else:
                    _cmd_list += [f"--{kwarg}{(' '+val) if val else ''}"]

        _cmd_list += _pos_args
        _cmd_str = " ".join(_cmd_list)

        # Store the command executed in metadata
        self.update_metadata({f"{identifier}_command": _cmd_str})

        # Add the process to the executor
        self._executor.add_process(
            identifier,
            *_pos_args,
            executable=executable,
            script=script,
            input_file=input_file,
<<<<<<< HEAD
            print_stdout=print_stdout,
            completion_callback=completion_callback,
            env=env,
=======
            completion_callback=completion_callback,
>>>>>>> 1068d128
            **cmd_kwargs
        )
    
    def kill_process(self, process_id: str) -> None:
        """Kill a running process by ID

        Parameters
        ----------
        process_id : str
            the unique identifier for the added process
        """
        self._executor.kill_process(process_id)

    def kill_all_processes(self) -> None:
        """Kill all currently running processes."""
        self._executor.kill_all()

    @property
    def executor(self) -> Executor:
        """Return the executor for this run"""
        return self._executor

    @property
    def name(self):
        """
        Return the name of the run
        """
        return self._name

    @property
    def uid(self):
        """
        Return the local unique identifier of the run
        """
        return self._uuid

    @property
    def id(self):
        """
        Return the unique id of the run
        """
        return self._id

    def reconnect(self, run_id, uid=None):
        """
        Reconnect to a run in the created state
        """
        if self._mode == 'disabled':
            return True

        self._status = 'running'
        self._uuid = uid

        self._id = run_id
        self._simvue = Simvue(self._name, self._uuid, self._id, self._mode, self._suppress_errors)
        self._start(reconnect=True)

    def set_pid(self, pid):
        """
        Set pid of process to be monitored
        """
        self._pid = pid

    def config(self,
               suppress_errors=False,
               queue_blocking=False,
               queue_size=QUEUE_SIZE,
               disable_resources_metrics=False,
               resources_metrics_interval=30,
               storage_id=None):
        """
        Optional configuration
        """
        if not isinstance(suppress_errors, bool):
            self._error('suppress_errors must be boolean')
        self._suppress_errors = suppress_errors

        if not isinstance(queue_blocking, bool):
            self._error('queue_blocking must be boolean')
        self._queue_blocking = queue_blocking

        if not isinstance(queue_size, int):
            self._error('queue_size must be an integer')
        self._queue_size = queue_size

        if not isinstance(disable_resources_metrics, bool):
            self._error('disable_resources_metrics must be boolean')

        if disable_resources_metrics:
            self._pid = None

        if not isinstance(resources_metrics_interval, int):
            self._error('resources_metrics_interval must be an integer')
        self._resources_metrics_interval = resources_metrics_interval

        if storage_id:
            self._storage_id = storage_id

    def update_metadata(self, metadata):
        """
        Add/update metadata
        """
        if self._mode == 'disabled':
            return True

        if not self._uuid and not self._name:
            self._error(INIT_MISSING)
            return False

        if not isinstance(metadata, dict):
            self._error('metadata must be a dict')
            return False

        data = {'name': self._name, 'metadata': metadata}

        if self._simvue.update(data):
            return True

        return False

    def update_tags(self, tags):
        """
        Add/update tags
        """
        if self._mode == 'disabled':
            return True

        if not self._uuid and not self._name:
            self._error(INIT_MISSING)
            return False

        data = {'tags': tags}
        data['id'] = self._id

        if self._simvue.update(data):
            return True

        return False

    def log_event(self, message, timestamp=None):
        """
        Write event
        """
        if self._mode == 'disabled':
            return True

        if not self._uuid and not self._name:
            self._error(INIT_MISSING)
            return False

        if not self._active:
            self._error('Run is not active')
            return False

        if self._status != 'running':
            self._error('Cannot log events when not in the running state')
            return False

        data = {}
        data['message'] = message
        data['timestamp'] = datetime.datetime.utcnow().strftime('%Y-%m-%d %H:%M:%S.%f')
        if timestamp is not None:
            if validate_timestamp(timestamp):
                data['timestamp'] = timestamp
            else:
                self._error('Invalid timestamp format')
                return False

        try:
            self._events_queue.put(data, block=self._queue_blocking)
        except Exception as err:
            logger.error(str(err))

        return True

    def log_metrics(self, metrics, step=None, time=None, timestamp=None):
        """
        Write metrics
        """
        if self._mode == 'disabled':
            return True

        if not self._uuid and not self._name:
            self._error(INIT_MISSING)
            return False

        if not self._active:
            self._error('Run is not active')
            return False

        if self._status != 'running':
            self._error('Cannot log metrics when not in the running state')
            return False

        if not isinstance(metrics, dict) and not self._suppress_errors:
            self._error('Metrics must be a dict')
            return False

        data = {}
        data['values'] = metrics
        data['time'] = tm.time() - self._start_time
        if time is not None:
            data['time'] = time
        data['timestamp'] = datetime.datetime.utcnow().strftime('%Y-%m-%d %H:%M:%S.%f')
        if timestamp is not None:
            if validate_timestamp(timestamp):
                data['timestamp'] = timestamp
            else:
                self._error('Invalid timestamp format')
                return False

        if step is None:
            data['step'] = self._step
        else:
            data['step'] = step

        self._step += 1

        try:
            self._metrics_queue.put(data, block=self._queue_blocking)
        except Exception as err:
            logger.error(str(err))

        return True

    def save(self, filename, category, filetype=None, preserve_path=False, name=None, allow_pickle=False):
        """
        Upload file or object
        """
        if self._mode == 'disabled':
            return True

        if not self._uuid and not self._name:
            self._error(INIT_MISSING)
            return False

        if self._status == 'created' and category == 'output':
            self._error("Cannot upload output files for runs in the created state")
            return False

        is_file = False
        if isinstance(filename, str):
            if not os.path.isfile(filename):
                self._error(f"File {filename} does not exist")
                return False
            else:
                is_file = True

        if filetype:
            mimetypes_valid = ['application/vnd.plotly.v1+json']
            mimetypes.init()
            for _, value in mimetypes.types_map.items():
                mimetypes_valid.append(value)

            if filetype not in mimetypes_valid:
                self._error('Invalid MIME type specified')
                return False

        data = {}
        if preserve_path:
            data['name'] = filename
            if data['name'].startswith('./'):
                data['name'] = data['name'][2:]
        elif is_file:
            data['name'] = os.path.basename(filename)

        if name:
            data['name'] = name

        data['run'] = self._name
        data['category'] = category

        if is_file:
            data['size'] = os.path.getsize(filename)
            data['originalPath'] = os.path.abspath(os.path.expanduser(os.path.expandvars(filename)))
            data['checksum'] = calculate_sha256(filename, is_file)

            if data['size'] == 0:
                print('WARNING: saving zero-sized files not currently supported')
                return True

        # Determine mimetype
        mimetype = None
        if not filetype and is_file:
            mimetypes.init()
            mimetype = mimetypes.guess_type(filename)[0]
            if not mimetype:
                mimetype = 'application/octet-stream'
        elif is_file:
            mimetype = filetype

        if mimetype:
            data['type'] = mimetype

        if not is_file:
            data['pickled'], data['type'] = Serializer().serialize(filename, allow_pickle)
            if not data['type'] and not allow_pickle:
                self._error('Unable to save Python object, set allow_pickle to True')
            data['checksum'] = calculate_sha256(data['pickled'], False)
            data['originalPath'] = ''
            data['size'] = sys.getsizeof(data['pickled'])

        if self._storage_id:
            data['storage'] = self._storage_id

        # Register file
        if not self._simvue.save_file(data):
            return False

        return True

    def save_directory(self, directory, category, filetype=None, preserve_path=False):
        """
        Upload a whole directory
        """
        if self._mode == 'disabled':
            return True

        if not self._uuid and not self._name:
            self._error(INIT_MISSING)
            return False

        if not os.path.isdir(directory):
            self._error(f"Directory {directory} does not exist")
            return False

        if filetype:
            mimetypes_valid = []
            mimetypes.init()
            for _, value in mimetypes.types_map.items():
                mimetypes_valid.append(value)

            if filetype not in mimetypes_valid:
                self._error('Invalid MIME type specified')
                return False

        for filename in walk_through_files(directory):
            if os.path.isfile(filename):
                self.save(filename, category, filetype, preserve_path)

        return True

    def save_all(self, items, category, filetype=None, preserve_path=False):
        """
        Save the list of files and/or directories
        """
        if self._mode == 'disabled':
            return True

        for item in items:
            if os.path.isfile(item):
                self.save(item, category, filetype, preserve_path)
            elif os.path.isdir(item):
                self.save_directory(item, category, filetype, preserve_path)
            else:
                self._error(f"{item}: No such file or directory")

    def set_status(self, status):
        """
        Set run status
        """
        if self._mode == 'disabled':
            return True

        if not self._uuid and not self._name:
            self._error(INIT_MISSING)
            return False

        if not self._active:
            self._error('Run is not active')
            return False

        if status not in ('completed', 'failed', 'terminated'):
            self._error('invalid status')

        data = {'name': self._name, 'status': status}
        self._status = status

        if self._simvue.update(data):
            return True

        return False

    def close(self):
        """f
        Close the run
        """
        if self._mode == 'disabled':
            return True

        if not self._uuid and not self._name:
            self._error(INIT_MISSING)
            return False

        if not self._active:
            self._error('Run is not active')
            return False
   
        if self._status != 'failed':
            self.set_status('completed')

        self._shutdown_event.set()

    def set_folder_details(self, path, metadata={}, tags=[], description=None):
        """
        Add metadata to the specified folder
        """
        if self._mode == 'disabled':
            return True

        if not self._uuid and not self._name:
            self._error(INIT_MISSING)
            return False

        if not self._active:
            self._error('Run is not active')
            return False

        if not isinstance(metadata, dict):
            self._error('metadata must be a dict')
            return False

        if not isinstance(tags, list):
            self._error('tags must be a list')
            return False

        data = {'path': path}

        if metadata:
            data['metadata'] = metadata

        if tags:
            data['tags'] = tags

        if description:
            data['description'] = description

        if self._simvue.set_folder_details(data):
            return True

        return False

    def add_alerts(self,
                   ids=None,
                   names=None):
        """
        Add one or more existing alerts by name or id
        """
        ids = ids or []
        names = names or []

        if names and not ids:
            alerts = self._simvue.list_alerts()
            if alerts:
                for alert in alerts:
                    if alert['name'] in names:
                        ids.append(alert['id'])
            else:
                self._error('No existing alerts')
                return False
        elif not names and not ids:
            self._error('Need to provide alert ids or alert names')
            return False

        data = {'id': self._id, 'alerts': ids}
        if self._simvue.update(data):
            return True

        return False

    def add_alert(self,
                  name,
                  source='metrics',
                  frequency=None,
                  window=5,
                  rule=None,
                  metric=None,
                  threshold=None,
                  range_low=None,
                  range_high=None,
                  notification='none',
                  pattern=None):
        """
        Creates an alert with the specified name (if it doesn't exist)
        and applies it to the current run
        """
        if self._mode == 'disabled':
            return True

        if not self._uuid and not self._name:
            self._error(INIT_MISSING)
            return False

        if rule:
            if rule not in ('is below', 'is above', 'is outside range', 'is inside range'):
                self._error('alert rule invalid')
                return False

        if rule in ('is below', 'is above') and threshold is None:
            self._error('threshold must be defined for the specified alert type')
            return False

        if rule in ('is outside range', 'is inside range') and (range_low is None or range_high is None):
            self._error('range_low and range_high must be defined for the specified alert type')
            return False

        if notification not in ('none', 'email'):
            self._error('notification must be either none or email')
            return False

        if source not in ('metrics', 'events', 'user'):
            self._error('source must be either metrics, events or user')
            return False

        alert_definition = {}

        if source == 'metrics':
            alert_definition['metric'] = metric
            alert_definition['window'] = window
            alert_definition['rule'] = rule
            if threshold is not None:
                alert_definition['threshold'] = threshold
            elif range_low is not None and range_high is not None:
                alert_definition['range_low'] = range_low
                alert_definition['range_high'] = range_high
        elif source == 'events':
            alert_definition['pattern'] = pattern
        else:
            alert_definition = None

        alert = {'name': name,
                 'frequency': frequency,
                 'notification': notification,
                 'source': source,
                 'alert': alert_definition}

        # Check if the alert already exists
        alert_id = None
        alerts = self._simvue.list_alerts()
        if alerts:
            for existing_alert in alerts:
                if existing_alert['name'] == alert['name']:
                    if compare_alerts(existing_alert, alert):
                        alert_id = existing_alert['id']
                        logger.info('Existing alert found with id: %s', alert_id)

        if not alert_id:
            response = self._simvue.add_alert(alert)
            if response:
                if 'id' in response:
                    alert_id = response['id']
            else:
                self._error('unable to create alert')
                return False

        if alert_id:
            # TODO: What if we keep existing alerts/add a new one later?
            data = {'id': self._id, 'alerts': [alert_id]}
            if self._simvue.update(data):
                return True

        return False

    def log_alert(self, name, state):
        """
        Set the state of an alert
        """
        if state not in ('ok', 'critical'):
            self._error('state must be either "ok" or "critical"')
            return False

        self._simvue.set_alert_state(name, state)<|MERGE_RESOLUTION|>--- conflicted
+++ resolved
@@ -351,19 +351,15 @@
             self._start()
         return True
 
- def add_process(self,
+    def add_process(self,
         identifier: str,
         *cmd_args,
         executable: typing.Optional[str]= None,
         script: typing.Optional[str]= None,
         input_file: typing.Optional[str]= None,
-<<<<<<< HEAD
         print_stdout: bool = False,
-        completion_callback: typing.Optional[typing.Callable]=None,
+        completion_callback: typing.Optional[typing.Callable[[int, int, str], None]]=None,
         env: typing.Optional[typing.Dict[str, str]]=None,
-=======
-        completion_callback: typing.Optional[typing.Callable[[int, int, str], None]]=None,
->>>>>>> 1068d128
         **cmd_kwargs
     ) -> None:
         """Add a process to be executed to the executor.
@@ -408,17 +404,12 @@
         input_file : str | None, optional
             the input file to run, note this only work if the input file is not an option, if this is the case
             you should provide it as such and perform the upload manually, by default None
-<<<<<<< HEAD
         print_stdout : bool, optional
             print output of command to the terminal, default is False
         completion_callback : typing.Callable | None, optional
             callback to run when process terminates
         env : typing.Dict[str, str], optional
             environment variables for process
-=======
-        completion_callback : typing.Callable | None, optional
-            callback to run when process terminates
->>>>>>> 1068d128
         **kwargs
             all other keyword arguments are interpreted as options to the command
         """
@@ -458,13 +449,9 @@
             executable=executable,
             script=script,
             input_file=input_file,
-<<<<<<< HEAD
             print_stdout=print_stdout,
             completion_callback=completion_callback,
             env=env,
-=======
-            completion_callback=completion_callback,
->>>>>>> 1068d128
             **cmd_kwargs
         )
     
