--- conflicted
+++ resolved
@@ -1,10 +1,4 @@
 import logging
-<<<<<<< HEAD
-import time
-
-import psutil
-=======
->>>>>>> 7f9aa6c0
 
 from .pynvml import *
 
