--- conflicted
+++ resolved
@@ -4,10 +4,6 @@
 import typing
 
 import jwt
-<<<<<<< HEAD
-import requests
-=======
->>>>>>> d245e2f2
 from colorama import Fore, Style, init
 
 logger = logging.getLogger(__name__)
