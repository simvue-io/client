--- conflicted
+++ resolved
@@ -184,17 +184,7 @@
         del data["pickled"]
     if "pickledFile" in data and all:
         del data["pickledFile"]
-<<<<<<< HEAD
     return data
-
-
-def print_nice(message):
-    """
-    Log message in a way which hopefully can be distiguished from the user's application
-    """
-    init(autoreset=True)
-    print(Fore.GREEN + Style.BRIGHT + f"[simvue] {message}")
-    return
 
 
 def calculate_sha256(filename: str, is_file: bool) -> typing.Optional[str]:
@@ -249,7 +239,4 @@
                 if first["alerts"][key] != second["alerts"]["key"]:
                     return False
 
-    return True
-=======
-    return data
->>>>>>> b145006a
+    return True