--- conflicted
+++ resolved
@@ -155,8 +155,6 @@
     return decorator
 
 
-<<<<<<< HEAD
-=======
 def get_auth():
     """
     Get the URL and access token
@@ -187,7 +185,6 @@
     return url, token
 
 
->>>>>>> e37a58b9
 def get_offline_directory():
     """
     Get directory for offline cache
