import configparser
import datetime
import hashlib
import logging
import json
import tabulate
import pydantic
import importlib.util
import functools
import contextlib
import os
import pathlib
import typing

import jwt

CHECKSUM_BLOCK_SIZE = 4096
EXTRAS: tuple[str, ...] = ("plot", "torch")

logger = logging.getLogger(__name__)


<<<<<<< HEAD
def find_first_instance_of_file(
    file_names: typing.Union[list[str], str], check_user_space: bool = True
) -> typing.Optional[str]:
    """Traverses a file hierarchy from bottom upwards to find file

    Returns the first instance of 'file_names' found when moving
    upward from the current directory.

    Parameters
    ----------
    file_name: list[str] | str
        candidate names of file to locate
    check_user_space: bool, optional
        check the users home area if current working directory is not
        within it. Default is True.
    """
    if isinstance(file_names, str):
        file_names = [file_names]

    for root, _, files in os.walk(os.getcwd(), topdown=False):
        for file_name in file_names:
            if file_name in files:
                return os.path.join(root, file_name)

    # If the user is running on different mounted volume or outside
    # of their user space then the above will not return the file
    if check_user_space:
        for file_name in file_names:
            if os.path.exists(
                _user_file := os.path.join(pathlib.Path.home(), file_name)
            ):
                return _user_file

    return None
=======
def parse_validation_response(
    response: dict[str, list[dict[str, str]]],
) -> str:
    """Parse ValidationError response from server

    Reformats the error information from a validation error into a human
    readable table. Checks if 'body' exists within response to determine
    whether or not the output can contain the original input.

    Parameters
    ----------
    response : dict[str, list[dict[str, str]]]
        response from Simvue server

    Returns
    -------
    str
        return the validation information
    """
    if not (issues := response.get("detail")):
        raise RuntimeError(
            "Expected key 'detail' in server response during validation failure"
        )

    out: list[list[str]] = []

    for issue in issues:
        obj_type: str = issue["type"]
        location: list[str] = issue["loc"]
        location.remove("body")
        location_addr: str = ""
        for i, loc in enumerate(location):
            if isinstance(loc, int):
                location_addr += f"[{loc}]"
            else:
                location_addr += f"{'.' if i > 0 else ''}{loc}"
        headers = ["Type", "Location", "Message"]
        information = [obj_type, location_addr]

        # Check if server response contains 'body'
        if body := response.get("body"):
            headers = ["Type", "Location", "Input", "Message"]
            input_arg = body
            for loc in location:
                input_arg = input_arg[loc]
            information.append(input_arg)

        msg: str = issue["msg"]
        information.append(msg)
        out.append(information)

    _table = tabulate.tabulate(out, headers=headers, tablefmt="fancy_grid")
    return str(_table)
>>>>>>> 7b4f221e


def check_extra(extra_name: str) -> typing.Callable:
    def decorator(
        class_func: typing.Optional[typing.Callable] = None,
    ) -> typing.Optional[typing.Callable]:
        @functools.wraps(class_func)
        def wrapper(self, *args, **kwargs) -> typing.Any:
            if extra_name == "plot" and not all(
                [
                    importlib.util.find_spec("matplotlib"),
                    importlib.util.find_spec("plotly"),
                ]
            ):
                raise RuntimeError(
                    f"Plotting features require the '{extra_name}' extension to Simvue"
                )
            elif extra_name == "torch" and not importlib.util.find_spec("torch"):
                raise RuntimeError(
                    "PyTorch features require the 'torch' module to be installed"
                )
            elif extra_name not in EXTRAS:
                raise RuntimeError(f"Unrecognised extra '{extra_name}'")
            return class_func(self, *args, **kwargs) if class_func else None

        return wrapper

    return decorator


def parse_pydantic_error(class_name: str, error: pydantic.ValidationError) -> str:
    out_table: list[str] = []
    for data in json.loads(error.json()):
        out_table.append([data["loc"], data["type"], data["msg"]])
    err_table = tabulate.tabulate(
        out_table,
        headers=["Location", "Type", "Message"],
        tablefmt="fancy_grid",
    )
    return f"`{class_name}` Validation:\n{err_table}"


def skip_if_failed(
    failure_attr: str,
    ignore_exc_attr: str,
    on_failure_return: typing.Optional[typing.Any] = None,
) -> typing.Callable:
    """Decorator for ensuring if Simvue throws an exception any other code continues.

    If Simvue throws an exception and the user has specified that such failure
    should not abort the run but rather log errors this decorator will skip
    functionality leaving the runner in a dormant state.

    Parameters
    ----------
    failure_attr : str
        the attribute of the parent class which determines if
        Simvue has failed
    ignore_exc_attr : str
        the attribute of the parent class which defines whether
        an exception should be raised or ignore, by default
    on_failure_return : typing.Any | None, optional
        the value to return instead, by default None

    Returns
    -------
    typing.Callable
        wrapped class method
    """

    def decorator(class_func: typing.Callable) -> typing.Callable:
        @functools.wraps(class_func)
        def wrapper(self, *args, **kwargs) -> typing.Any:
            if getattr(self, failure_attr, None) and getattr(
                self, ignore_exc_attr, None
            ):
                logger.debug(
                    f"Skipping call to '{class_func.__name__}', "
                    f"client in fail state (see logs)."
                )
                return on_failure_return

            # Handle case where Pydantic validates the inputs
            try:
                return class_func(self, *args, **kwargs)
            except pydantic.ValidationError as e:
                error_str = parse_pydantic_error(class_func.__name__, e)
                if getattr(self, ignore_exc_attr, True):
                    setattr(self, failure_attr, True)
                    logger.error(error_str)
                    return on_failure_return
                raise RuntimeError(error_str)

        setattr(wrapper, "__fail_safe", True)
        return wrapper

    return decorator


def prettify_pydantic(class_func: typing.Callable) -> typing.Callable:
    """Converts pydantic validation errors to a table

    Parameters
    ----------
    class_func : typing.Callable
        function to wrap

    Returns
    -------
    typing.Callable
        wrapped function

    Raises
    ------
    RuntimeError
        the formatted validation error
    """

    @functools.wraps(class_func)
    def wrapper(self, *args, **kwargs) -> typing.Any:
        try:
            return class_func(self, *args, **kwargs)
        except pydantic.ValidationError as e:
            error_str = parse_pydantic_error(class_func.__name__, e)
            raise RuntimeError(error_str)

    return wrapper


def get_auth():
    """
    Get the URL and access token
    """
    url = None
    token = None

    # Try reading from config file
    for filename in (
        os.path.join(os.path.expanduser("~"), ".simvue.ini"),
        "simvue.ini",
    ):
        with contextlib.suppress(Exception):
            config = configparser.ConfigParser()
            config.read(filename)
            token = config.get("server", "token")
            url = config.get("server", "url")

    # Try environment variables
    token = os.getenv("SIMVUE_TOKEN", token)
    url = os.getenv("SIMVUE_URL", url)

    if not token:
        raise ValueError("No Simvue server token was specified")
    if not url:
        raise ValueError("No Simvue server URL was specified")

    return url, token


def get_offline_directory():
    """
    Get directory for offline cache
    """
    directory = None

    for filename in (
        os.path.join(os.path.expanduser("~"), ".simvue.ini"),
        "simvue.ini",
    ):
        with contextlib.suppress(Exception):
            config = configparser.ConfigParser()
            config.read(filename)
            directory = config.get("offline", "cache")

    if not directory:
        directory = os.path.join(os.path.expanduser("~"), ".simvue")

    return directory


def create_file(filename):
    """
    Create an empty file
    """
    try:
        with open(filename, "w") as fh:
            fh.write("")
    except Exception as err:
        logger.error("Unable to write file %s due to: %s", filename, str(err))


def remove_file(filename):
    """
    Remove file
    """
    if os.path.isfile(filename):
        try:
            os.remove(filename)
        except Exception as err:
            logger.error("Unable to remove file %s due to: %s", filename, str(err))


def get_expiry(token) -> typing.Optional[int]:
    """
    Get expiry date from a JWT token
    """
    expiry: typing.Optional[int] = None
    with contextlib.suppress(jwt.DecodeError):
        expiry = jwt.decode(token, options={"verify_signature": False})["exp"]

    return expiry


def prepare_for_api(data_in, all=True):
    """
    Remove references to pickling
    """
    data = data_in.copy()
    if "pickled" in data:
        del data["pickled"]
    if "pickledFile" in data and all:
        del data["pickledFile"]
    return data


def calculate_sha256(filename: str, is_file: bool) -> typing.Optional[str]:
    """
    Calculate sha256 checksum of the specified file
    """
    sha256_hash = hashlib.sha256()
    if is_file:
        try:
            with open(filename, "rb") as fd:
                for byte_block in iter(lambda: fd.read(CHECKSUM_BLOCK_SIZE), b""):
                    sha256_hash.update(byte_block)
                return sha256_hash.hexdigest()
        except Exception:
            return None

    if isinstance(filename, str):
        sha256_hash.update(bytes(filename, "utf-8"))
    else:
        sha256_hash.update(bytes(filename))
    return sha256_hash.hexdigest()


def validate_timestamp(timestamp):
    """
    Validate a user-provided timestamp
    """
    try:
        datetime.datetime.strptime(timestamp, "%Y-%m-%d %H:%M:%S.%f")
    except ValueError:
        return False

    return True


def compare_alerts(first, second):
    """ """
    for key in ("name", "description", "source", "frequency", "notification"):
        if key in first and key in second:
            if not first[key]:
                continue

            if first[key] != second[key]:
                return False

    if "alerts" in first and "alerts" in second:
        for key in ("rule", "window", "metric", "threshold", "range_low", "range_high"):
            if key in first["alerts"] and key in second["alerts"]:
                if not first[key]:
                    continue

                if first["alerts"][key] != second["alerts"]["key"]:
                    return False

    return True<|MERGE_RESOLUTION|>--- conflicted
+++ resolved
@@ -20,7 +20,6 @@
 logger = logging.getLogger(__name__)
 
 
-<<<<<<< HEAD
 def find_first_instance_of_file(
     file_names: typing.Union[list[str], str], check_user_space: bool = True
 ) -> typing.Optional[str]:
@@ -55,7 +54,8 @@
                 return _user_file
 
     return None
-=======
+
+
 def parse_validation_response(
     response: dict[str, list[dict[str, str]]],
 ) -> str:
@@ -109,7 +109,6 @@
 
     _table = tabulate.tabulate(out, headers=headers, tablefmt="fancy_grid")
     return str(_table)
->>>>>>> 7b4f221e
 
 
 def check_extra(extra_name: str) -> typing.Callable:
