--- conflicted
+++ resolved
@@ -12,11 +12,6 @@
 import torch.optim as optim
 import torch.utils.data
 from torchvision import datasets, transforms
-<<<<<<< HEAD
-
-import simvue
-=======
->>>>>>> 7f9aa6c0
 
 DEVICE = torch.device("cpu")
 BATCHSIZE = 128
