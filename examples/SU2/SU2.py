--- conflicted
+++ resolved
@@ -91,7 +91,6 @@
         f"{os.path.abspath(su2_binary_directory)}{f':{pypath}' if (pypath := os.environ.get('PYTHONPATH')) else ''}"
     )
 
-<<<<<<< HEAD
     with simvue.Run() as run:
         run.init(
             "SU2_simvue_demo",
@@ -102,7 +101,7 @@
                 os.path.splitext(os.path.basename(mesh_filename))[0],
             ],
             description="SU2 tutorial https://su2code.github.io/tutorials/Inviscid_ONERAM6/",
-            ttl=60 * 60 if ci else -1,
+            retention_period="1 hour" if ci else None,
         )
         run.add_process(
             identifier="SU2_simulation",
@@ -131,71 +130,11 @@
             )
             monitor.track(
                 path_glob_exprs=OUTPUT_FILES,
-                callback=lambda *_, meta: run.save(meta["file_name"], "output"),
+                callback=lambda *_, meta: run.save_file(meta["file_name"], "output"),
                 parser_func=lambda *_, **__: ({}, {}),
             )
             monitor.run()
 
 
 if __name__ == "__main__":
-    run_su2_example()
-=======
-    # Save input files
-    for input_file in INPUT_FILES:
-        filetype = None
-        if input_file.endswith(".cfg"):
-            filetype = "text/plain"
-        run.save_file(input_file, "input", filetype)
-
-    running = True
-    latest = []
-    first = True
-    cols = []
-
-    while running:
-        # If history.csv doesn't exist yet, wait for it
-        if not os.path.isfile(HISTORY):
-            time.sleep(POLLING_INTERVAL)
-            continue
-
-        # Read history.csv and get the latest rows
-        header = []
-        with open(HISTORY, "r") as csv_file:
-            csv_reader = csv.reader(csv_file, delimiter=",")
-            new_rows = False
-            for row in csv_reader:
-                if not header:
-                    header = [item.strip().replace('"', "") for item in row]
-                    col = 0
-                    for item in header:
-                        item = item.strip().replace('"', "")
-                        if "rms" in item:
-                            cols.append(col)
-                        col += 1
-                else:
-                    if new_rows or not latest:
-                        metrics = {}
-                        for i in range(0, len(cols)):
-                            data = row[cols[i]].strip().replace('"', "")
-                            metrics[header[cols[i]]] = data
-                        run.log_metrics(metrics)
-
-                if row == latest:
-                    new_rows = True
-
-            latest = row
-
-        # Check if application is still running
-        try:
-            os.kill(pid, 0)
-        except OSError:
-            running = False
-        else:
-            time.sleep(POLLING_INTERVAL)
-
-    # Save output files
-    for output_file in OUTPUT_FILES:
-        run.save_file(output_file, "output")
-
-    run.close()
->>>>>>> 4d3d0da1
+    run_su2_example()