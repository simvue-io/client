# Taken from https://github.com/pytorch/examples/blob/main/mnist/main.py
from __future__ import print_function

import click

import torch
import torch.nn as nn
import torch.nn.functional as F
import torch.optim as optim
from torch.optim.lr_scheduler import StepLR
from torchvision import datasets, transforms

from simvue import Run


class Net(nn.Module):
    def __init__(self):
        super(Net, self).__init__()
        self.conv1 = nn.Conv2d(1, 32, 3, 1)
        self.conv2 = nn.Conv2d(32, 64, 3, 1)
        self.dropout1 = nn.Dropout(0.25)
        self.dropout2 = nn.Dropout(0.5)
        self.fc1 = nn.Linear(9216, 128)
        self.fc2 = nn.Linear(128, 10)

    def forward(self, x):
        x = self.conv1(x)
        x = F.relu(x)
        x = self.conv2(x)
        x = F.relu(x)
        x = F.max_pool2d(x, 2)
        x = self.dropout1(x)
        x = torch.flatten(x, 1)
        x = self.fc1(x)
        x = F.relu(x)
        x = self.dropout2(x)
        x = self.fc2(x)
        output = F.log_softmax(x, dim=1)
        return output


def train(
    dry_run: bool,
    log_interval: int,
    model,
    device,
    train_loader,
    optimizer,
    epoch,
    run: Run,
) -> None:
    model.train()
    for batch_idx, (data, target) in enumerate(train_loader):
        data, target = data.to(device), target.to(device)
        optimizer.zero_grad()
        output = model(data)
        loss = F.nll_loss(output, target)
        loss.backward()
        optimizer.step()
        if batch_idx % log_interval == 0:
            print(
                "Train Epoch: {} [{}/{} ({:.0f}%)]\tLoss: {:.6f}".format(
                    epoch,
                    batch_idx * len(data),
                    len(train_loader.dataset),
                    100.0 * batch_idx / len(train_loader),
                    loss.item(),
                )
            )
            run.log_metrics(
                {"train.loss.%d" % epoch: float(loss.item())}, step=batch_idx
            )
            if dry_run:
                break


def test(model, device, test_loader, epoch, run):
    model.eval()
    test_loss = 0
    correct = 0
    with torch.no_grad():
        for data, target in test_loader:
            data, target = data.to(device), target.to(device)
            output = model(data)
            test_loss += F.nll_loss(
                output, target, reduction="sum"
            ).item()  # sum up batch loss
            pred = output.argmax(
                dim=1, keepdim=True
            )  # get the index of the max log-probability
            correct += pred.eq(target.view_as(pred)).sum().item()

    test_loss /= len(test_loader.dataset)
    test_accuracy = 100.0 * correct / len(test_loader.dataset)

    print(
        "\nTest set: Average loss: {:.4f}, Accuracy: {}/{} ({:.0f}%)\n".format(
            test_loss, correct, len(test_loader.dataset), test_accuracy
        )
    )
    run.log_metrics(
        {"test.loss": test_loss, "test.accuracy": test_accuracy}, step=epoch
    )


@click.command
@click.option(
    "--batch-size",
    type=int,
    default=64,
    help="input batch size for training",
    show_default=True,
)
@click.option(
    "--test-batch-size",
    type=int,
    default=1000,
    help="input batch size for testing",
    show_default=True,
)
@click.option(
    "--epochs",
    type=int,
    default=14,
    help="number of epochs to train",
    show_default=True,
)
@click.option("--lr", type=float, default=1.0, help="learning rate", show_default=True)
@click.option(
    "--gamma",
    type=float,
    default=0.7,
    help="learning rate step gamma",
    show_default=True,
)
@click.option(
    "--no-cuda",
    is_flag=True,
    default=False,
    help="disables CUDA training",
    show_default=True,
)
@click.option(
    "--no-mps",
    is_flag=True,
    default=False,
    help="disables macOS GPU training",
    show_default=True,
)
@click.option(
    "--dry-run",
    is_flag=True,
    default=False,
    help="quickly check a single pass",
    show_default=True,
)
@click.option("--seed", type=int, default=1, help="random seed", show_default=True)
@click.option(
    "--log-interval",
    type=int,
    default=10,
    help="how many batches to wait before logging training status",
    show_default=True,
)
@click.option(
    "--save-model",
    is_flag=True,
    default=False,
    help="save the current Model",
    show_default=True,
)
@click.option("--ci", is_flag=True, default=False)
def simvue_pytorch_example(
    batch_size: int,
    test_batch_size: int,
    epochs: int,
    lr: float,
    gamma: float,
    no_cuda: bool,
    no_mps: bool,
    dry_run: bool,
    seed: int,
    log_interval: int,
    save_model: bool,
    ci: bool,
) -> None:
    use_cuda = not no_cuda and torch.cuda.is_available() and not ci
    use_mps = not no_mps and torch.backends.mps.is_available() and not ci

    torch.manual_seed(seed)

    if use_cuda:
        device = torch.device("cuda")
    elif use_mps:
        device = torch.device("mps")
    else:
        device = torch.device("cpu")

    if ci:
        dry_run = True
        batch_size = 1
        test_batch_size = 1
        epochs = 1
        save_model = False

    train_kwargs = {"batch_size": batch_size}
    test_kwargs = {"batch_size": test_batch_size}
    if use_cuda:
        cuda_kwargs = {"num_workers": 1, "pin_memory": True, "shuffle": True}
        train_kwupdate(cuda_kwargs)
        test_kwupdate(cuda_kwargs)

    transform = transforms.Compose(
        [transforms.ToTensor(), transforms.Normalize((0.1307,), (0.3081,))]
    )
    dataset1 = datasets.MNIST("../data", train=True, download=True, transform=transform)
    dataset2 = datasets.MNIST("../data", train=False, transform=transform)
    train_loader = torch.utils.data.DataLoader(dataset1, **train_kwargs)
    test_loader = torch.utils.data.DataLoader(dataset2, **test_kwargs)

    model = Net().to(device)
    optimizer = optim.Adadelta(model.parameters(), lr=lr)

    scheduler = StepLR(optimizer, step_size=1, gamma=gamma)

    with Run() as run:
        run.init(
            tags=["PyTorch"],
            folder="/simvue_client_demos",
            ttl=60 * 60 if ci else -1,
        )

<<<<<<< HEAD
        for epoch in range(1, epochs + 1):
            train(
                dry_run,
                log_interval,
                model,
                device,
                train_loader,
                optimizer,
                epoch,
                run,
            )
            test(model, device, test_loader, epoch, run)
            scheduler.step()
=======
    if args.save_model:
        run.save_file(model.state_dict(), "output", name="mnist_cnn.pt")
>>>>>>> 4d3d0da1

        if save_model:
            run.save(model.state_dict(), "output", name="mnist_cnn.pt")


if __name__ == "__main__":
    simvue_pytorch_example()<|MERGE_RESOLUTION|>--- conflicted
+++ resolved
@@ -227,10 +227,9 @@
         run.init(
             tags=["PyTorch"],
             folder="/simvue_client_demos",
-            ttl=60 * 60 if ci else -1,
+            retention_period="1 hour" if ci else None,
         )
 
-<<<<<<< HEAD
         for epoch in range(1, epochs + 1):
             train(
                 dry_run,
@@ -244,13 +243,9 @@
             )
             test(model, device, test_loader, epoch, run)
             scheduler.step()
-=======
-    if args.save_model:
-        run.save_file(model.state_dict(), "output", name="mnist_cnn.pt")
->>>>>>> 4d3d0da1
 
         if save_model:
-            run.save(model.state_dict(), "output", name="mnist_cnn.pt")
+            run.save_file(model.state_dict(), "output", name="mnist_cnn.pt")
 
 
 if __name__ == "__main__":
