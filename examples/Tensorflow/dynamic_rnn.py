--- conflicted
+++ resolved
@@ -66,15 +66,11 @@
             description="TensorFlow 2.0 implementation of a Recurrent Neural Network (LSTM) that performs dynamic "
             "computation over sequences with variable length. This example is using a toy dataset to "
             "classify linear sequences. The generated sequences have variable length.",
-            ttl=60 * 60 if ci else -1,
+            retention_period="1 hour" if ci else None,
             tags=["tensorflow"],
             folder="/simvue_client_demos",
         )
-<<<<<<< HEAD
-        run.save(__file__, "code")
-=======
-        run.save_file("dynamic_rnn.py", "code")
->>>>>>> 4d3d0da1
+        run.save_file(__file__, "code")
 
         # ====================
         #  TOY DATA GENERATOR
