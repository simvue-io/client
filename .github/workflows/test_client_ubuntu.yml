# This workflow will install Python dependencies, run tests and lint with a single version of Python
# For more information see: https://help.github.com/actions/language-and-framework-guides/using-python-with-github-actions

name: Simvue Client (Ubuntu)

on:
  push:
    branches: ["hotfix/update-ci"]
  pull_request:
    branches: [ "main", "dev", "hotfix/update-ci" ]
  workflow_dispatch:

permissions:
  contents: read

jobs:
  build:

    runs-on: ubuntu-latest
    timeout-minutes: 30
    steps:
    - uses: actions/checkout@v3
    - name: Set up Python 3.12
      uses: actions/setup-python@v3
      with:
        python-version: "3.12"
    - name: Install dependencies
      run: python -m pip install poetry
    - name: Test with pytest
      run: |
        export SIMVUE_URL=${{ secrets.SIMVUE_URL }}
        export SIMVUE_TOKEN=${{ secrets.SIMVUE_TOKEN }}
        poetry install --all-extras
<<<<<<< HEAD
        poetry run python -m pip install torch --index-url https://download.pytorch.org/whl/cpu
        poetry run pytest --cov --cov-report=xml tests/unit/ tests/refactor/ -m 'not scenario'
=======
        poetry run pytest -x --cov --cov-report=xml tests/unit/ tests/refactor/ -m 'not scenario'
>>>>>>> 5bf5af1b
    - name: Upload coverage reports to Codecov
      run: |
        curl -Os https://uploader.codecov.io/latest/linux/codecov
        chmod +x codecov
        ./codecov -t ${CODECOV_TOKEN}<|MERGE_RESOLUTION|>--- conflicted
+++ resolved
@@ -31,12 +31,8 @@
         export SIMVUE_URL=${{ secrets.SIMVUE_URL }}
         export SIMVUE_TOKEN=${{ secrets.SIMVUE_TOKEN }}
         poetry install --all-extras
-<<<<<<< HEAD
         poetry run python -m pip install torch --index-url https://download.pytorch.org/whl/cpu
-        poetry run pytest --cov --cov-report=xml tests/unit/ tests/refactor/ -m 'not scenario'
-=======
         poetry run pytest -x --cov --cov-report=xml tests/unit/ tests/refactor/ -m 'not scenario'
->>>>>>> 5bf5af1b
     - name: Upload coverage reports to Codecov
       run: |
         curl -Os https://uploader.codecov.io/latest/linux/codecov
