# Byte-compiled / optimized / DLL files
__pycache__/
*.py[cod]
*$py.class

# C extensions
*.so

# Distribution / packaging
.Python
build/
develop-eggs/
dist/
downloads/
eggs/
.eggs/
lib/
lib64/
parts/
sdist/
var/
wheels/
pip-wheel-metadata/
share/python-wheels/
*.egg-info/
.installed.cfg
*.egg
MANIFEST

# PyInstaller
#  Usually these files are written by a python script from a template
#  before PyInstaller builds the exe, so as to inject date/other infos into it.
*.manifest
*.spec

# Installer logs
pip-log.txt
pip-delete-this-directory.txt

# Unit test / coverage reports
htmlcov/
.tox/
.nox/
.coverage
.coverage.*
.cache
nosetests.xml
coverage.xml
*.cover
*.py,cover
.hypothesis/
.pytest_cache/

# Translations
*.mo
*.pot

# Django stuff:
*.log
local_settings.py
db.sqlite3
db.sqlite3-journal

# Flask stuff:
instance/
.webassets-cache

# Scrapy stuff:
.scrapy

# Sphinx documentation
docs/_build/

# PyBuilder
target/

# Jupyter Notebook
.ipynb_checkpoints

# IPython
profile_default/
ipython_config.py

# pyenv
.python-version

# pipenv
#   According to pypa/pipenv#598, it is recommended to include Pipfile.lock in version control.
#   However, in case of collaboration, if having platform-specific dependencies or dependencies
#   having no cross-platform support, pipenv may install dependencies that don't work, or not
#   install all needed dependencies.
#Pipfile.lock

# PEP 582; used by e.g. github.com/David-OConnor/pyflow
__pypackages__/

# Celery stuff
celerybeat-schedule
celerybeat.pid

# SageMath parsed files
*.sage.py

# Environments
.env
.venv
env/
venv/
ENV/
env.bak/
venv.bak/

# Spyder project settings
.spyderproject
.spyproject

# Rope project settings
.ropeproject

# mkdocs documentation
/site

# mypy
.mypy_cache/
.dmypy.json
dmypy.json

# Pyre type checker
.pyre/

# Log files
*.err
*.out

# Simvue files
simvue.ini
<<<<<<< HEAD
simvue.toml
=======
offline/
>>>>>>> e37a58b9

# Pyenv
.python-version

# VSCode
.vscode/<|MERGE_RESOLUTION|>--- conflicted
+++ resolved
@@ -134,11 +134,8 @@
 
 # Simvue files
 simvue.ini
-<<<<<<< HEAD
 simvue.toml
-=======
 offline/
->>>>>>> e37a58b9
 
 # Pyenv
 .python-version
