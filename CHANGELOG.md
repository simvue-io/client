# Change log

<<<<<<< HEAD
## v0.14.4 (in progress)

* (Bug fix) Directories can be saved for runs in the `created` state.
=======
## v0.15.0

* Support v2 server.
>>>>>>> a1727769

## v0.14.3

* Ensure import of the `requests` module is only done if actually used.

## v0.14.0

* Added a method to the `Client` class for retrieving events.

## v0.13.3

* Allow files (`input` and `code` only) to be saved for runs in the `created` state.
* Allow metadata and tags to be updated for runs in the `created` state.

## v0.13.2

* Added `plot_metrics` method to the `Client` class to simplify plotting metrics.
* (Bug fix) `reconnect` works without a uuid being specified when `offline` mode isn't being used.
* (Bug fix) Restrict version of Pydantic to prevent V2 from accidently being used.

## v0.13.1

* Set `sample_by` to 0 by default (no sampling) in `get_metrics_multiple`.

## v0.13.0

* Added methods to the `Client` class for retrieving metrics.
* CPU architecture and processor obtained on Apple hardware.
* Client now reports to server when files have been successfully uploaded.
* `User-Agent` header now included in HTTP requests.

## v0.12.0

* Add methods to the `Client` class for deleting runs and folders.
* Confusing messages about `process no longer exists` or `NVML Shared Library Not Found` no longer displayed.

## v0.11.4

* (Bug fix) Ensure `simvue_sender` can be run when installed from PyPI.
* (Bug fix) Runs created in `offline` mode using a context manager weren't automatically closed.

## v0.11.3

* Added logging messages for debugging when debug level set to `debug`.

## v0.11.2

* Raise exceptions in `Client` class methods if run does not exist or artifact does not exist.
* (Bug fix) `list_artifacts` optional category restriction now works.

## v0.11.1

* Support different runs having different metadata in `get_runs` dataframe output.
* (Bug fix) Error message when creating a duplicate run is now more clear.
* (Bug fix) Correction to stopping the worker thread in situations where the run never started.

## v0.11.0

* Support optional dataframe output from `get_runs`.

## v0.10.1

* The worker process now no longer gives a long delay when a run has finished (now at most ~1 second).
* The worker process ends when the `Run()` context ends or `close` is called, rather than only when the main process exits.

## v0.10.0

* The `client` class can now be used to retrieve runs.

## v0.9.1

* (Bug fix) Retries in POST/PUTs to REST APIs didn't happen.
* Warn users if `allow_pickle=True` is required.

## v0.9.0

* Set status to `failed` or `terminated` if the context manager is used and there is an exception.

## v0.8.0

* Support NumPy arrays, PyTorch tensors, Matplotlib and Plotly plots and picklable Python objects as artifacts.
* (Bug fix) Events in offline mode didn't work.

## v0.7.2

* Pydantic model is used for input validation.
* Support NaN, -inf and inf in metadata and metrics.

## v0.7.0

* Collect CPU, GPU and memory resource metrics.
* Automatically delete temporary files used in offline mode once runs have entered a terminal state.
* Warn users if their access token has expired.
* Remove dependency on the randomname module, instead handle name generation server side.

## v0.6.0

* `offline` and `disabled` options replaced with single `mode` flag.

## v0.5.0

* Added option to disable all monitoring.

## v0.4.0

* Offline mode added, enabling tracking of simulations running on worker nodes without outgoing network access.
* Argument to `init` enabling runs to be left in the `created` state changed from `status="created"` to `running=True`.
* Improvements to error handling.

## v0.3.0

* Update `add_alert` method to support either metrics or events based alerts.

## v0.2.0

* The previous `Simvue` class has been split into `Run` and `Client`. When creating a run use the new `Run` class rather than `Simvue`.

## v0.1.0

* First release.<|MERGE_RESOLUTION|>--- conflicted
+++ resolved
@@ -1,14 +1,8 @@
 # Change log
 
-<<<<<<< HEAD
-## v0.14.4 (in progress)
-
-* (Bug fix) Directories can be saved for runs in the `created` state.
-=======
 ## v0.15.0
 
 * Support v2 server.
->>>>>>> a1727769
 
 ## v0.14.3
 
