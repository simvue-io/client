import pytest
import time
import typing
import contextlib
import inspect
import tempfile
import uuid
import pathlib
import os
import concurrent.futures
import random

import simvue.run as sv_run
import simvue.client as sv_cl
import simvue.sender as sv_send

if typing.TYPE_CHECKING:
    from .conftest import CountingLogHandler


@pytest.fixture(scope="session")
def create_project_directories() -> (
    typing.Generator[tuple[list[pathlib.Path], list[pathlib.Path]], None, None]
):
    N_DIRECTORIES: int = 5
    N_FILES_PER_LEVEL: int = 2
    N_LEVELS: int = 3

    with tempfile.TemporaryDirectory() as tempd:
        for d in range(N_DIRECTORIES):
            subdirectories: list[str] = [f"parent_{d}"] + [
                f"dir_{i}" for i in range(N_LEVELS)
            ]
            os.makedirs(os.path.join(tempd, *subdirectories), exist_ok=True)
            directories: list[pathlib.Path] = []
            files: list[pathlib.Path] = []

            for i, _ in enumerate(subdirectories):
                for j in range(N_FILES_PER_LEVEL):
                    out_name = pathlib.Path(tempd).joinpath(
                        *subdirectories[: i + 1], f"test_file_{j}.txt"
                    )
                    if j == 0:
                        out_name.touch()
                        continue

                    with open(
                        out_name,
                        "w",
                    ) as out_f:
                        out_f.write(f"test data entry file {j}")
                    files.append(out_name)
            directories.append(pathlib.Path(tempd).joinpath(f"parent_{d}"))
        yield directories, files


@pytest.mark.run
@pytest.mark.parametrize("overload_buffer", (True, False), ids=("overload", "normal"))
<<<<<<< HEAD
def test_log_metrics_online(
    overload_buffer: bool,
    setup_logging: "CountingLogHandler"
=======
@pytest.mark.parametrize("visibility", ("bad_option", "tenant", "public", ["ciuser01"], None))
def test_log_metrics(
    overload_buffer: bool,
    setup_logging: "CountingLogHandler",
    mocker,
    visibility: typing.Union[typing.Literal["public", "tenant"], list[str], None]
>>>>>>> dca19749
) -> None:
    METRICS = {"a": 10, "b": 1.2}

    setup_logging.captures = ["'a'", "resources/"]

    # Have to create the run outside of fixtures because the resources dispatch
    # occurs immediately and is not captured by the handler when using the fixture
    run = sv_run.Run()
    run.config(suppress_errors=False)

    if visibility == "bad_option":
        with pytest.raises(RuntimeError):
            run.init(
                name=f"test_run_{str(uuid.uuid4()).split('-', 1)[0]}",
                tags=["simvue_client_unit_tests"],
                folder="/simvue_unit_testing",
                ttl=60 * 60,
                visibility=visibility
            )
        return

    run.init(
        name=f"test_run_{str(uuid.uuid4()).split('-', 1)[0]}",
        tags=["simvue_client_unit_tests"],
        folder="/simvue_unit_testing",
        visibility=visibility,
        retention_period="1 hour",
    )

    run.update_tags(["simvue_client_unit_tests", "test_log_metrics"])

    # Speed up the read rate for this test
    run._dispatcher._max_buffer_size = 10
    run._dispatcher._max_read_rate *= 10

    if overload_buffer:
        for i in range(run._dispatcher._max_buffer_size * 3):
            run.log_metrics({key: i for key in METRICS.keys()})
    else:
        run.log_metrics(METRICS)
    time.sleep(1.0 if not overload_buffer else 2.0)
    run.close()
    client = sv_cl.Client()
    _data = client.get_metric_values(
        run_ids=[run._id],
        metric_names=list(METRICS.keys()),
        xaxis="step",
        aggregate=False,
    )

    with contextlib.suppress(RuntimeError):
        client.delete_run(run._id)

    assert sorted(set(METRICS.keys())) == sorted(set(_data.keys()))
    _steps = []
    for entry in _data.values():
        _steps += list(i[0] for i in entry.keys())
    _steps = set(_steps)
    assert (
        len(_steps) == 1
        if not overload_buffer
        else run._dispatcher._max_buffer_size * 3
    )

    # Check metrics have been set
    assert setup_logging.counts[0] == 1 if not overload_buffer else 3

    # Check heartbeat has been called at least once (so sysinfo sent)
    assert setup_logging.counts[1] > 0


@pytest.mark.run
def test_log_metrics_offline(
    create_plain_run_offline: tuple[sv_run.Run, dict],
) -> None:
    METRICS = {"a": 10, "b": 1.2, "c": 2}
    run, _ = create_plain_run_offline
    run.update_tags(["simvue_client_unit_tests", "test_log_metrics_offline"])
    run.log_metrics(METRICS)
    time.sleep(1.0)
    run.close()
    assert (run_id := sv_send.sender())
    client = sv_cl.Client()
    _data = client.get_metric_values(
        run_ids=[run_id],
        metric_names=list(METRICS.keys()),
        xaxis="step",
        aggregate=False,
    )

    assert _data, f"No metrics returned for run '{run_id}"

    with contextlib.suppress(RuntimeError):
        client.delete_run(run._id)

    assert sorted(set(METRICS.keys())) == sorted(set(_data.keys()))
    _steps = []
    for entry in _data.values():
        _steps += list(i[0] for i in entry.keys())
    _steps = set(_steps)


@pytest.mark.run
def test_log_events_online(create_test_run: tuple[sv_run.Run, dict]) -> None:
    EVENT_MSG = "Hello world!"
    run, _ = create_test_run
    run.update_tags(["simvue_client_unit_tests", "test_log_events"])
    run.log_event(EVENT_MSG)


@pytest.mark.run
def test_log_events_offline(create_test_run_offline: tuple[sv_run.Run, dict]) -> None:
    EVENT_MSG = "Hello world!"
    run, _ = create_test_run_offline
    run.update_tags(["simvue_client_unit_tests", "test_log_events_offline"])
    run.log_event(EVENT_MSG)
    assert sv_send.sender()


@pytest.mark.run
def test_update_metadata_online(create_test_run: tuple[sv_run.Run, dict]) -> None:
    METADATA = {"a": 10, "b": 1.2, "c": "word"}
    run, _ = create_test_run
    run.update_tags(["simvue_client_unit_tests", "test_update_metadata"])
    run.update_metadata(METADATA)


@pytest.mark.run
def test_update_metadata_offline(
    create_test_run_offline: tuple[sv_run.Run, dict],
) -> None:
    METADATA = {"a": 10, "b": 1.2, "c": "word"}
    run, _ = create_test_run_offline
    run.update_tags(["simvue_client_unit_tests", "test_update_metadata_offline"])
    run.update_metadata(METADATA)
    assert sv_send.sender()


@pytest.mark.run
@pytest.mark.parametrize("multi_threaded", (True, False), ids=("multi", "single"))
def test_runs_multiple_parallel(multi_threaded: bool) -> None:
    N_RUNS: int = 2
    if multi_threaded:

        def thread_func(index: int) -> tuple[int, list[dict[str, typing.Any]], str]:
            with sv_run.Run() as run:
                run.config(suppress_errors=False)
                run.init(
                    name=f"test_runs_multiple_{index + 1}",
                    tags=["simvue_client_unit_tests", "test_multi_run_threaded"],
                    folder="/simvue_unit_testing",
                    retention_period="1 hour",
                )
                metrics = []
                for _ in range(10):
                    time.sleep(1)
                    metric = {f"var_{index + 1}": random.random()}
                    metrics.append(metric)
                    run.log_metrics(metric)
            return index, metrics, run._id

        with concurrent.futures.ThreadPoolExecutor(max_workers=N_RUNS) as executor:
            futures = [executor.submit(thread_func, i) for i in range(N_RUNS)]

            time.sleep(1)

            client = sv_cl.Client()

            for future in concurrent.futures.as_completed(futures):
                id, metrics, run_id = future.result()
                assert metrics
                assert client.get_metric_values(
                    run_ids=[run_id],
                    metric_names=[f"var_{id + 1}"],
                    xaxis="step",
                    output_format="dict",
                    aggregate=False,
                )
                with contextlib.suppress(RuntimeError):
                    client.delete_run(run_id)
    else:
        with sv_run.Run() as run_1:
            with sv_run.Run() as run_2:
                run_1.config(suppress_errors=False)
                run_1.init(
                    name="test_runs_multiple_unthreaded_1",
                    tags=["simvue_client_unit_tests", "test_multi_run_unthreaded"],
                    folder="/simvue_unit_testing",
                    retention_period="1 hour",
                )
                run_2.config(suppress_errors=False)
                run_2.init(
                    name="test_runs_multiple_unthreaded_2",
                    tags=["simvue_client_unit_tests", "test_multi_run_unthreaded"],
                    folder="/simvue_unit_testing",
                    retention_period="1 hour",
                )
                metrics_1 = []
                metrics_2 = []
                for _ in range(10):
                    time.sleep(1)
                    for index, (metrics, run) in enumerate(
                        zip((metrics_1, metrics_2), (run_1, run_2))
                    ):
                        metric = {f"var_{index}": random.random()}
                        metrics.append(metric)
                        run.log_metrics(metric)

                time.sleep(1)

                client = sv_cl.Client()

                for i, run_id in enumerate((run_1._id, run_2._id)):
                    assert metrics
                    assert client.get_metric_values(
                        run_ids=[run_id],
                        metric_names=[f"var_{i}"],
                        xaxis="step",
                        output_format="dict",
                        aggregate=False,
                    )

        with contextlib.suppress(RuntimeError):
            client.delete_run(run_1._id)
            client.delete_run(run_2._id)


@pytest.mark.run
def test_runs_multiple_series() -> None:
    N_RUNS: int = 2

    metrics = []
    run_ids = []

    for index in range(N_RUNS):
        with sv_run.Run() as run:
            run_metrics = []
            run.config(suppress_errors=False)
            run.init(
                name=f"test_runs_multiple_series_{index}",
                tags=["simvue_client_unit_tests", "test_multi_run_series"],
                folder="/simvue_unit_testing",
                retention_period="1 hour",
            )
            run_ids.append(run._id)
            for _ in range(10):
                time.sleep(1)
                metric = {f"var_{index}": random.random()}
                run_metrics.append(metric)
                run.log_metrics(metric)
        metrics.append(run_metrics)

    time.sleep(1)

    client = sv_cl.Client()

    for i, run_id in enumerate(run_ids):
        assert metrics[i]
        assert client.get_metric_values(
            run_ids=[run_id],
            metric_names=[f"var_{i}"],
            xaxis="step",
            output_format="dict",
            aggregate=False,
        )

    with contextlib.suppress(RuntimeError):
        for run_id in run_ids:
            client.delete_run(run_id)


@pytest.mark.run
@pytest.mark.parametrize("post_init", (True, False), ids=("pre-init", "post-init"))
def test_suppressed_errors(
    setup_logging: "CountingLogHandler", post_init: bool
) -> None:
    setup_logging.captures = ["Skipping call to"]

    with sv_run.Run(mode="offline") as run:
        decorated_funcs = [
            name
            for name, method in inspect.getmembers(run, inspect.ismethod)
            if method.__name__.endswith("__fail_safe")
        ]

        if post_init:
            decorated_funcs.remove("init")
            run.init(
                name="test_suppressed_errors",
                folder="/simvue_unit_testing",
                tags=["simvue_client_unit_tests"],
                retention_period="1 hour",
            )

        run.config(suppress_errors=True)
        run._error("Oh dear this error happened :(")
        if run._dispatcher:
            assert run._dispatcher.empty
        for func in decorated_funcs:
            assert not getattr(run, func)()
    if post_init:
        assert setup_logging.counts[0] == len(decorated_funcs) + 1
    else:
        assert setup_logging.counts[0] == len(decorated_funcs)


@pytest.mark.run
<<<<<<< HEAD
def test_set_folder_details_online() -> None:
=======
def test_bad_run_arguments() -> None:
    with sv_run.Run() as run:
        with pytest.raises(RuntimeError):
            run.init("sdas", [34])


def test_set_folder_details() -> None:
>>>>>>> dca19749
    with sv_run.Run() as run:
        folder_name: str = "/simvue_unit_test_folder"
        description: str = "test description"
        tags: list[str] = ["simvue_client_unit_tests", "test_set_folder_details"]
        run.init(folder=folder_name)
        run.set_folder_details(path=folder_name, tags=tags, description=description)

    client = sv_cl.Client()
    assert (folder := client.get_folders([f"path == {folder_name}"])[0])["tags"] == tags
    assert folder["description"] == description


@pytest.mark.run
@pytest.mark.parametrize(
    "mimetype",
    ("text/plain", None, "text/text"),
    ids=("valid_mime", "unspecified", "invalid_mime"),
)
@pytest.mark.parametrize(
    "preserve_path", (True, False), ids=("preserve_path", "modified_path")
)
@pytest.mark.parametrize("name", ("test_file", None), ids=("named", "nameless"))
@pytest.mark.parametrize("empty_file", (True, False), ids=("empty", "content"))
def test_save_file_online(
    create_plain_run: typing.Tuple[sv_run.Run, dict],
    mimetype: typing.Optional[str],
    preserve_path: bool,
    name: typing.Optional[str],
    empty_file: bool,
    create_project_directories,
    capfd,
) -> None:
    simvue_run, _ = create_plain_run
    _, files = create_project_directories

    if not mimetype or mimetype == "text/plain":
        simvue_run.save_file(
            files[0 if empty_file else 1],
            category="input",
            filetype=mimetype,
            preserve_path=preserve_path,
            name=name,
        )
    else:
        with pytest.raises(RuntimeError):
            simvue_run.save_file(
                files[0 if empty_file else 1],
                category="input",
                filetype=mimetype,
                preserve_path=preserve_path,
            )
            return

        variable = capfd.readouterr()
        with capfd.disabled():
            # If MIME type is invalid the code will never reach this warning
            if empty_file and mimetype != "text/text":
                assert (
                    variable.out
                    == "WARNING: saving zero-sized files not currently supported\n"
                )


@pytest.mark.run
def test_set_folder_details_offline() -> None:
    with sv_run.Run(mode="offline") as run:
        folder_name: str = "/simvue_unit_test_folder"
        description: str = "test description"
        tags: list[str] = ["simvue_client_unit_tests", "test_set_folder_details_offline"]
        run.init(folder=folder_name)
        run.set_folder_details(path=folder_name, tags=tags, description=description)
    assert sv_send.sender()
    time.sleep(1)
    client = sv_cl.Client()
    assert (folder := client.get_folders([f"path == {folder_name}"])[0])["tags"] == tags
    assert folder["description"] == description


@pytest.mark.run
@pytest.mark.parametrize(
    "mimetype",
    ("text/plain", None, "text/text"),
    ids=("valid_mime", "unspecified", "invalid_mime"),
)
@pytest.mark.parametrize(
    "preserve_path", (True, False), ids=("preserve_path", "modified_path")
)
@pytest.mark.parametrize("name", ("test_file", None), ids=("named", "nameless"))
@pytest.mark.parametrize("empty_file", (True, False), ids=("empty", "content"))
def test_save_file_offline(
    create_plain_run_offline: typing.Tuple[sv_run.Run, dict],
    mimetype: typing.Optional[str],
    preserve_path: bool,
    name: typing.Optional[str],
    empty_file: bool,
    create_project_directories,
    capfd,
) -> None:
    simvue_run, _ = create_plain_run_offline
    simvue_run.update_tags(["simvue_client_unit_tests", "test_save_file_offline"])
    _, files = create_project_directories

    if not mimetype or mimetype == "text/plain":
        simvue_run.save_file(
            files[0 if empty_file else 1],
            category="input",
            filetype=mimetype,
            preserve_path=preserve_path,
            name=name,
        )
    else:
        with pytest.raises(RuntimeError):
            simvue_run.save_file(
                files[0 if empty_file else 1],
                category="input",
                filetype=mimetype,
                preserve_path=preserve_path,
            )
            return

        variable = capfd.readouterr()
        with capfd.disabled():
            # If MIME type is invalid the code will never reach this warning
            if empty_file and mimetype != "text/text":
                assert (
                    variable.out
                    == "WARNING: saving zero-sized files not currently supported\n"
                )
    assert sv_send.sender()


@pytest.mark.run
@pytest.mark.parametrize("object_type", ("DataFrame", "ndarray"))
def test_save_object_online(
    create_plain_run: typing.Tuple[sv_run.Run, dict], object_type: str
) -> None:
    simvue_run, _ = create_plain_run

    if object_type == "DataFrame":
        try:
            from pandas import DataFrame
        except ImportError:
            pytest.skip("Pandas is not installed")
        save_obj = DataFrame({"x": [1, 2, 3, 4], "y": [2, 4, 6, 8]})
    elif object_type == "ndarray":
        try:
            from numpy import array
        except ImportError:
            pytest.skip("Numpy is not installed")
        save_obj = array([1, 2, 3, 4])
    simvue_run.save_object(save_obj, "input", f"test_object_{object_type}")


@pytest.mark.run
@pytest.mark.parametrize("object_type", ("DataFrame", "ndarray"))
def test_save_object_offline(
    create_plain_run_offline: typing.Tuple[sv_run.Run, dict], object_type: str
) -> None:
    simvue_run, _ = create_plain_run_offline
    simvue_run.update_tags(["simvue_client_unit_tests", "test_save_object_offline"])

    if object_type == "DataFrame":
        try:
            from pandas import DataFrame
        except ImportError:
            pytest.skip("Pandas is not installed")
        save_obj = DataFrame({"x": [1, 2, 3, 4], "y": [2, 4, 6, 8]})
    elif object_type == "ndarray":
        try:
            from numpy import array
        except ImportError:
            pytest.skip("Numpy is not installed")
        save_obj = array([1, 2, 3, 4])
    simvue_run.save_object(save_obj, "input", f"test_object_{object_type}")
    assert sv_send.sender()


@pytest.mark.run
@pytest.mark.parametrize(
    "mimetype",
    ("text/plain", None, "text/text"),
    ids=("valid_mime", "unspecified", "invalid_mime"),
)
@pytest.mark.parametrize(
    "preserve_path", (True, False), ids=("preserve_path", "modified_path")
)
def test_save_directory_online(
    create_plain_run: typing.Tuple[sv_run.Run, dict],
    mimetype: typing.Optional[str],
    preserve_path: bool,
    create_project_directories,
) -> None:
    simvue_run, _ = create_plain_run
    directories, _ = create_project_directories

    if not mimetype or mimetype == "text/plain":
        simvue_run.save_directory(
            directories[0],
            category="input",
            contents_filetype=mimetype,
            preserve_path=preserve_path,
        )
    else:
        with pytest.raises(RuntimeError):
            simvue_run.save_directory(
                directories[0],
                category="input",
                contents_filetype=mimetype,
                preserve_path=preserve_path,
            )


@pytest.mark.run
@pytest.mark.parametrize(
    "mimetype",
    ("text/plain", None, "text/text"),
    ids=("valid_mime", "unspecified", "invalid_mime"),
)
@pytest.mark.parametrize(
    "preserve_path", (True, False), ids=("preserve_path", "modified_path")
)
def test_save_directory_offline(
    create_plain_run_offline: typing.Tuple[sv_run.Run, dict],
    mimetype: typing.Optional[str],
    preserve_path: bool,
    create_project_directories,
) -> None:
    simvue_run, _ = create_plain_run_offline
    simvue_run.update_tags(["simvue_client_unit_tests", "test_save_directory_offline"])
    directories, _ = create_project_directories

    if not mimetype or mimetype == "text/plain":
        simvue_run.save_directory(
            directories[0],
            category="input",
            contents_filetype=mimetype,
            preserve_path=preserve_path,
        )
    else:
        with pytest.raises(RuntimeError):
            simvue_run.save_directory(
                directories[0],
                category="input",
                contents_filetype=mimetype,
                preserve_path=preserve_path,
            )
    assert sv_send.sender()


@pytest.mark.run
@pytest.mark.parametrize(
    "mimetype",
    ("text/plain", None, "text/text"),
    ids=("valid_mime", "unspecified", "invalid_mime"),
)
@pytest.mark.parametrize(
    "preserve_path", (True, False), ids=("preserve_path", "modified_path")
)
def test_save_all_online(
    create_plain_run: typing.Tuple[sv_run.Run, dict],
    mimetype: typing.Optional[str],
    preserve_path: bool,
    create_project_directories,
) -> None:
    simvue_run, _ = create_plain_run
    directories, files = create_project_directories

    # Cherry pick some files and some directories
    save_files = files[len(files) // 2 :]
    save_directories = directories[len(directories) // 2 :]

    if not mimetype or mimetype == "text/plain":
        simvue_run.save_all(
            save_files + save_directories,
            category="input",
            contents_filetype=mimetype,
            preserve_path=preserve_path,
        )
    else:
        with pytest.raises(RuntimeError):
            simvue_run.save_directory(
                save_files + save_directories,
                category="input",
                contents_filetype=mimetype,
                preserve_path=preserve_path,
            )


@pytest.mark.run
@pytest.mark.parametrize(
    "mimetype",
    ("text/plain", None, "text/text"),
    ids=("valid_mime", "unspecified", "invalid_mime"),
)
@pytest.mark.parametrize(
    "preserve_path", (True, False), ids=("preserve_path", "modified_path")
)
def test_save_all_offline(
    create_plain_run_offline: typing.Tuple[sv_run.Run, dict],
    mimetype: typing.Optional[str],
    preserve_path: bool,
    create_project_directories,
) -> None:
    simvue_run, _ = create_plain_run_offline
    simvue_run.update_tags(["simvue_client_unit_tests", "test_save_all_offline"])
    directories, files = create_project_directories

    # Cherry pick some files and some directories
    save_files = files[len(files) // 2 :]
    save_directories = directories[len(directories) // 2 :]

    if not mimetype or mimetype == "text/plain":
        simvue_run.save_all(
            save_files + save_directories,
            category="input",
            contents_filetype=mimetype,
            preserve_path=preserve_path,
        )
    else:
        with pytest.raises(RuntimeError):
            simvue_run.save_directory(
                save_files + save_directories,
                category="input",
                contents_filetype=mimetype,
                preserve_path=preserve_path,
            )
    assert sv_send.sender()


@pytest.mark.run
def test_create_alerts(create_plain_run: typing.Tuple[sv_run.Run, dict]) -> None:
    pass<|MERGE_RESOLUTION|>--- conflicted
+++ resolved
@@ -56,18 +56,12 @@
 
 @pytest.mark.run
 @pytest.mark.parametrize("overload_buffer", (True, False), ids=("overload", "normal"))
-<<<<<<< HEAD
-def test_log_metrics_online(
-    overload_buffer: bool,
-    setup_logging: "CountingLogHandler"
-=======
 @pytest.mark.parametrize("visibility", ("bad_option", "tenant", "public", ["ciuser01"], None))
 def test_log_metrics(
     overload_buffer: bool,
     setup_logging: "CountingLogHandler",
     mocker,
     visibility: typing.Union[typing.Literal["public", "tenant"], list[str], None]
->>>>>>> dca19749
 ) -> None:
     METRICS = {"a": 10, "b": 1.2}
 
@@ -84,7 +78,7 @@
                 name=f"test_run_{str(uuid.uuid4()).split('-', 1)[0]}",
                 tags=["simvue_client_unit_tests"],
                 folder="/simvue_unit_testing",
-                ttl=60 * 60,
+                retention_period="1 hour",
                 visibility=visibility
             )
         return
@@ -375,17 +369,13 @@
 
 
 @pytest.mark.run
-<<<<<<< HEAD
-def test_set_folder_details_online() -> None:
-=======
 def test_bad_run_arguments() -> None:
     with sv_run.Run() as run:
         with pytest.raises(RuntimeError):
             run.init("sdas", [34])
 
 
-def test_set_folder_details() -> None:
->>>>>>> dca19749
+def test_set_folder_details_online() -> None:
     with sv_run.Run() as run:
         folder_name: str = "/simvue_unit_test_folder"
         description: str = "test description"
