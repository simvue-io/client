--- conflicted
+++ resolved
@@ -121,10 +121,7 @@
                 input_file=f"{in_file}",
                 output_file=out_file
             )
-<<<<<<< HEAD
             assert run._executor.command_str[exe_id] == expected_cmd
-=======
-            assert run._executor._command_str[exe_id] == expected_cmd
 
 @pytest.mark.executor
 def test_completion_callbacks_var_change(request: pytest.FixtureRequest) -> None:
@@ -187,4 +184,3 @@
         )
 
     assert trigger.is_set()
->>>>>>> 860aebef
