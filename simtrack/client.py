--- conflicted
+++ resolved
@@ -13,12 +13,11 @@
 
 SIMTRACK_INIT_MISSING = 'initialize a run using init() first'
 
-<<<<<<< HEAD
 
 def get_gpu_info():
     """
     Get the GPU info
-=======
+    
 def get_cpu_info():
     """
     Get CPU info
@@ -42,7 +41,7 @@
 def get_gpu_info():
     """
     Get GPU info
->>>>>>> 05e3c88e
+    
     """
     try:
         output = subprocess.check_output(["nvidia-smi", "--query-gpu=name, driver_version", "--format=csv"])
@@ -249,7 +248,6 @@
         data['timestamp'] = datetime.datetime.now().strftime('%Y-%m-%d %H:%M:%S.%f')
         data['step'] = self._step
 
-<<<<<<< HEAD
         try:
             response = requests.post('%s/api/metrics' % self._url, headers=self._headers, json=data, timeout=timeout)
         except Exception:
@@ -259,7 +257,7 @@
             return True
 
         return False
-=======
+
         self._step += 1
 
         self._data.append(data)
@@ -296,7 +294,6 @@
             if response.status_code == 200:
                 return True
         return True
->>>>>>> 05e3c88e
 
     def save(self, filename, category):
         """
