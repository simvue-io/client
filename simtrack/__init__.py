--- conflicted
+++ resolved
@@ -1,6 +1,2 @@
-<<<<<<< HEAD
-=======
 from simtrack.client import Simtrack, SimtrackHandler
-
->>>>>>> 05e3c88e
 __version__ = '0.0.1'